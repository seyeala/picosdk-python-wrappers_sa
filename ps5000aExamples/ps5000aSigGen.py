<<<<<<< HEAD
#
# Copyright (C) 2018 Pico Technology Ltd. See LICENSE file for terms.
#
# PicoScope 5000 (A API) SERIES SIGNAL GENERATOR EXAMPLE
# This example demonstrates how to use the PicoScope 5000 Series (ps5000a) driver API functions to set up the signal generator to do the following:
# Opens a 5000a driver device, sets up the signal generator to produce a sine wave, then a square wave,
# then perform a sweep of a square wave signal

import ctypes
from picosdk.ps5000a import ps5000a as ps
import time
from picosdk.functions import assert_pico_ok


# Gives the device a handle
status = {}
chandle = ctypes.c_int16()

# Opens the device/s
status["openunit"] = ps.ps5000aOpenUnit(ctypes.byref(chandle), None, 1)


try:
    assert_pico_ok(status["openunit"])
except: # PicoNotOkError:

    powerStatus = status["openunit"]

    if powerStatus == 286:
        status["changePowerSource"] = ps.ps5000aChangePowerSource(chandle, powerStatus)
    elif powerStatus == 282:
        status["changePowerSource"] = ps.ps5000aChangePowerSource(chandle, powerStatus)
    else:
        raise

    assert_pico_ok(status["changePowerSource"])

# Output a sine wave with a 2V peak-to-peak with a 10KHz frequency
# handle = chandle
# offsetVoltage = 0
# pkToPk = 2000000
# waveType = ctypes.c_int16(0) = PS5000A_SINE
# startFrequency = 10000 Hz
# stopFrequency = 10000 Hz
# increment = 0
# dwellTime = 1
# sweepType = ctypes.c_int16(1) = PS5000A_UP
# operation = 0
# shots = 0
# sweeps = 0
# triggerType = ctypes.c_int16(0) = PS5000a_SIGGEN_RISING
# triggerSource = ctypes.c_int16(0) = P5000a_SIGGEN_NONE
# extInThreshold = 1
wavetype = ctypes.c_int32(0)
sweepType = ctypes.c_int32(0)
triggertype = ctypes.c_int32(0)
triggerSource = ctypes.c_int32(0)

status["SetSigGenBuiltIn"] = ps.ps5000aSetSigGenBuiltInV2(chandle, 0, 2000000, wavetype, 10000, 10000, 0, 1, sweepType, 0, 0, 0, triggertype, triggerSource, 1)
assert_pico_ok(status["SetSigGenBuiltIn"])


# Pauses the script to show signal
time.sleep(10)

# Output a square signal with a 2V peak-to-peak
# handle = chandle
# offsetVoltage = -1000000
# pkToPk = 1500000
# waveType = ctypes.c_int16(1) = PS5000A_SQUARE
# startFrequency = 10000 Hz
# stopFrequency = 10000 Hz
# increment = 0
# dwellTime = 1
# sweepType = ctypes.c_int16(1) = PS5000A_UP
# operation = 0
# shots = 0
# sweeps = 0
# triggerType = ctypes.c_int16(0) = PS5000A_SIGGEN_RISING
# triggerSource = ctypes.c_int16(0) = P5000A_SIGGEN_NONE
# extInThreshold = 1
wavetype = ctypes.c_int32(1)
sweepType = ctypes.c_int32(0)
triggertype = ctypes.c_int32(0)
triggerSource = ctypes.c_int32(0)

status["SetSigGenBuiltIn"] = ps.ps5000aSetSigGenBuiltInV2(chandle, 0, 2000000, wavetype, 10000, 10000, 0, 1, sweepType, 0, 0, 0, triggertype, triggerSource, 1)
assert_pico_ok(status["SetSigGenBuiltIn"])

# Pauses the script to show signal
time.sleep(10)

# Outputs a sweep of a square wave with an up down sweep, 10-100 kHz in 5 kHz increments every 1 second.
# handle = chandle
# offsetVoltage = -1000000
# pkToPk = 1500000
# waveType = ctypes.c_int16(1) = PS5000a_SQUARE
# startFrequency = 10000 Hz
# stopFrequency = 100000 Hz
# increment = 5
# dwellTime = 1
# sweepType = ctypes.c_int16(1) = PS5000A_UP
# operation = 0
# shots = 0
# sweeps = 0
# triggerType = ctypes.c_int16(0) = PS5000a_SIGGEN_RISING
# triggerSource = ctypes.c_int16(0) = P5000a_SIGGEN_NONE
# extInThreshold = 1
wavetype = ctypes.c_int32(1)
sweepType = ctypes.c_int32(2)
triggertype = ctypes.c_int32(0)
triggerSource = ctypes.c_int32(0)

status["SetSigGenBuiltIn"] = ps.ps5000aSetSigGenBuiltInV2(chandle, 0, 2000000, wavetype, 10000, 100000, 5000, 1, sweepType, 0, 0, 0, triggertype, triggerSource, 1)
assert_pico_ok(status["SetSigGenBuiltIn"])

# Pauses the script to show signal
time.sleep(36)

# Closes the unit
# Handle = chandle
status["stop"] = ps.ps5000aCloseUnit(chandle)
assert_pico_ok(status["stop"])

# Displays the status returns
=======
#
# Copyright (C) 2018 Pico Technology Ltd. See LICENSE file for terms.
#
# PicoScope 5000 (A API) Signal Generator Example
# This example demonstrates how to use the PicoScope 5000 Series (ps5000a) driver API functions to set up the signal generator to do the following:
# 
# 1. Output a sine wave 
# 2. Output a square wave 
# 3. Output a sweep of a square wave signal

import ctypes
from picosdk.ps5000a import ps5000a as ps
import time
from picosdk.functions import assert_pico_ok


status = {}
chandle = ctypes.c_int16()

# Open the device
status["openUnit"] = ps.ps5000aOpenUnit(ctypes.byref(chandle), None, 1)


try:
    assert_pico_ok(status["openUnit"])
except: # PicoNotOkError:

    powerStatus = status["openUnit"]

    if powerStatus == 286:
        status["changePowerSource"] = ps.ps5000aChangePowerSource(chandle, powerStatus)
    elif powerStatus == 282:
        status["changePowerSource"] = ps.ps5000aChangePowerSource(chandle, powerStatus)
    else:
        raise

    assert_pico_ok(status["changePowerSource"])

# Output a sine wave with peak-to-peak voltage of 2 V and frequency of 10 kHz
# handle = chandle
# offsetVoltage = 0
# pkToPk = 2000000
# waveType = ctypes.c_int16(0) = PS5000A_SINE
# startFrequency = 10 kHz
# stopFrequency = 10 kHz
# increment = 0
# dwellTime = 1
# sweepType = ctypes.c_int16(1) = PS5000A_UP
# operation = 0
# shots = 0
# sweeps = 0
# triggerType = ctypes.c_int16(0) = PS5000A_SIGGEN_RISING
# triggerSource = ctypes.c_int16(0) = PS5000A_SIGGEN_NONE
# extInThreshold = 0
wavetype = ctypes.c_int32(0)
sweepType = ctypes.c_int32(0)
triggertype = ctypes.c_int32(0)
triggerSource = ctypes.c_int32(0)

status["setSigGenBuiltInV2"] = ps.ps5000aSetSigGenBuiltInV2(chandle, 0, 2000000, wavetype, 10000, 10000, 0, 1, sweepType, 0, 0, 0, triggertype, triggerSource, 0)
assert_pico_ok(status["setSigGenBuiltInV2"])


# Pauses the script to show signal
time.sleep(10)

# Output a square wave with peak-to-peak voltage of 2 V and frequency of 10 kHz
# handle = chandle
# offsetVoltage = -1000000
# pkToPk = 1500000
# waveType = ctypes.c_int16(1) = PS5000A_SQUARE
# startFrequency = 10 kHz
# stopFrequency = 10 kHz
# increment = 0
# dwellTime = 1
# sweepType = ctypes.c_int16(1) = PS5000A_UP
# operation = 0
# shots = 0
# sweeps = 0
# triggerType = ctypes.c_int16(0) = PS5000A_SIGGEN_RISING
# triggerSource = ctypes.c_int16(0) = PS5000A_SIGGEN_NONE
# extInThreshold = 0
wavetype = ctypes.c_int32(1)
sweepType = ctypes.c_int32(0)
triggertype = ctypes.c_int32(0)
triggerSource = ctypes.c_int32(0)

status["setSigGenBuiltInV2"] = ps.ps5000aSetSigGenBuiltInV2(chandle, 0, 2000000, wavetype, 10000, 10000, 0, 1, sweepType, 0, 0, 0, triggertype, triggerSource, 0)
assert_pico_ok(status["setSigGenBuiltInV2"])

# Pauses the script to show signal
time.sleep(10)

# Output a square wave with an up-down sweep, 10-100 kHz in 5 kHz increments every 1 second.
# handle = chandle
# offsetVoltage = -1000000
# pkToPk = 1500000
# waveType = ctypes.c_int16(1) = PS5000A_SQUARE
# startFrequency = 10 kHz
# stopFrequency = 100 kHz
# increment = 5
# dwellTime = 1
# sweepType = ctypes.c_int16(1) = PS5000A_UP
# operation = 0
# shots = 0
# sweeps = 0
# triggerType = ctypes.c_int16(0) = PS5000A_SIGGEN_RISING
# triggerSource = ctypes.c_int16(0) = PS5000A_SIGGEN_NONE
# extInThreshold = 0
wavetype = ctypes.c_int32(1)
sweepType = ctypes.c_int32(2)
triggertype = ctypes.c_int32(0)
triggerSource = ctypes.c_int32(0)

status["setSigGenBuiltInV2"] = ps.ps5000aSetSigGenBuiltInV2(chandle, 0, 2000000, wavetype, 10000, 100000, 5000, 1, sweepType, 0, 0, 0, triggertype, triggerSource, 0)
assert_pico_ok(status["setSigGenBuiltInV2"])

# Pauses the script to show signal
time.sleep(36)

# Closes the unit
# Handle = chandle
status["stop"] = ps.ps5000aCloseUnit(chandle)
assert_pico_ok(status["stop"])

# Displays the status returns
>>>>>>> d3b35648
print(status)<|MERGE_RESOLUTION|>--- conflicted
+++ resolved
@@ -1,130 +1,3 @@
-<<<<<<< HEAD
-#
-# Copyright (C) 2018 Pico Technology Ltd. See LICENSE file for terms.
-#
-# PicoScope 5000 (A API) SERIES SIGNAL GENERATOR EXAMPLE
-# This example demonstrates how to use the PicoScope 5000 Series (ps5000a) driver API functions to set up the signal generator to do the following:
-# Opens a 5000a driver device, sets up the signal generator to produce a sine wave, then a square wave,
-# then perform a sweep of a square wave signal
-
-import ctypes
-from picosdk.ps5000a import ps5000a as ps
-import time
-from picosdk.functions import assert_pico_ok
-
-
-# Gives the device a handle
-status = {}
-chandle = ctypes.c_int16()
-
-# Opens the device/s
-status["openunit"] = ps.ps5000aOpenUnit(ctypes.byref(chandle), None, 1)
-
-
-try:
-    assert_pico_ok(status["openunit"])
-except: # PicoNotOkError:
-
-    powerStatus = status["openunit"]
-
-    if powerStatus == 286:
-        status["changePowerSource"] = ps.ps5000aChangePowerSource(chandle, powerStatus)
-    elif powerStatus == 282:
-        status["changePowerSource"] = ps.ps5000aChangePowerSource(chandle, powerStatus)
-    else:
-        raise
-
-    assert_pico_ok(status["changePowerSource"])
-
-# Output a sine wave with a 2V peak-to-peak with a 10KHz frequency
-# handle = chandle
-# offsetVoltage = 0
-# pkToPk = 2000000
-# waveType = ctypes.c_int16(0) = PS5000A_SINE
-# startFrequency = 10000 Hz
-# stopFrequency = 10000 Hz
-# increment = 0
-# dwellTime = 1
-# sweepType = ctypes.c_int16(1) = PS5000A_UP
-# operation = 0
-# shots = 0
-# sweeps = 0
-# triggerType = ctypes.c_int16(0) = PS5000a_SIGGEN_RISING
-# triggerSource = ctypes.c_int16(0) = P5000a_SIGGEN_NONE
-# extInThreshold = 1
-wavetype = ctypes.c_int32(0)
-sweepType = ctypes.c_int32(0)
-triggertype = ctypes.c_int32(0)
-triggerSource = ctypes.c_int32(0)
-
-status["SetSigGenBuiltIn"] = ps.ps5000aSetSigGenBuiltInV2(chandle, 0, 2000000, wavetype, 10000, 10000, 0, 1, sweepType, 0, 0, 0, triggertype, triggerSource, 1)
-assert_pico_ok(status["SetSigGenBuiltIn"])
-
-
-# Pauses the script to show signal
-time.sleep(10)
-
-# Output a square signal with a 2V peak-to-peak
-# handle = chandle
-# offsetVoltage = -1000000
-# pkToPk = 1500000
-# waveType = ctypes.c_int16(1) = PS5000A_SQUARE
-# startFrequency = 10000 Hz
-# stopFrequency = 10000 Hz
-# increment = 0
-# dwellTime = 1
-# sweepType = ctypes.c_int16(1) = PS5000A_UP
-# operation = 0
-# shots = 0
-# sweeps = 0
-# triggerType = ctypes.c_int16(0) = PS5000A_SIGGEN_RISING
-# triggerSource = ctypes.c_int16(0) = P5000A_SIGGEN_NONE
-# extInThreshold = 1
-wavetype = ctypes.c_int32(1)
-sweepType = ctypes.c_int32(0)
-triggertype = ctypes.c_int32(0)
-triggerSource = ctypes.c_int32(0)
-
-status["SetSigGenBuiltIn"] = ps.ps5000aSetSigGenBuiltInV2(chandle, 0, 2000000, wavetype, 10000, 10000, 0, 1, sweepType, 0, 0, 0, triggertype, triggerSource, 1)
-assert_pico_ok(status["SetSigGenBuiltIn"])
-
-# Pauses the script to show signal
-time.sleep(10)
-
-# Outputs a sweep of a square wave with an up down sweep, 10-100 kHz in 5 kHz increments every 1 second.
-# handle = chandle
-# offsetVoltage = -1000000
-# pkToPk = 1500000
-# waveType = ctypes.c_int16(1) = PS5000a_SQUARE
-# startFrequency = 10000 Hz
-# stopFrequency = 100000 Hz
-# increment = 5
-# dwellTime = 1
-# sweepType = ctypes.c_int16(1) = PS5000A_UP
-# operation = 0
-# shots = 0
-# sweeps = 0
-# triggerType = ctypes.c_int16(0) = PS5000a_SIGGEN_RISING
-# triggerSource = ctypes.c_int16(0) = P5000a_SIGGEN_NONE
-# extInThreshold = 1
-wavetype = ctypes.c_int32(1)
-sweepType = ctypes.c_int32(2)
-triggertype = ctypes.c_int32(0)
-triggerSource = ctypes.c_int32(0)
-
-status["SetSigGenBuiltIn"] = ps.ps5000aSetSigGenBuiltInV2(chandle, 0, 2000000, wavetype, 10000, 100000, 5000, 1, sweepType, 0, 0, 0, triggertype, triggerSource, 1)
-assert_pico_ok(status["SetSigGenBuiltIn"])
-
-# Pauses the script to show signal
-time.sleep(36)
-
-# Closes the unit
-# Handle = chandle
-status["stop"] = ps.ps5000aCloseUnit(chandle)
-assert_pico_ok(status["stop"])
-
-# Displays the status returns
-=======
 #
 # Copyright (C) 2018 Pico Technology Ltd. See LICENSE file for terms.
 #
@@ -225,7 +98,7 @@
 # waveType = ctypes.c_int16(1) = PS5000A_SQUARE
 # startFrequency = 10 kHz
 # stopFrequency = 100 kHz
-# increment = 5
+# increment = 5 kHz
 # dwellTime = 1
 # sweepType = ctypes.c_int16(1) = PS5000A_UP
 # operation = 0
@@ -242,14 +115,13 @@
 status["setSigGenBuiltInV2"] = ps.ps5000aSetSigGenBuiltInV2(chandle, 0, 2000000, wavetype, 10000, 100000, 5000, 1, sweepType, 0, 0, 0, triggertype, triggerSource, 0)
 assert_pico_ok(status["setSigGenBuiltInV2"])
 
-# Pauses the script to show signal
+# Pause the script to show signal
 time.sleep(36)
 
-# Closes the unit
+# Close the unit
 # Handle = chandle
 status["stop"] = ps.ps5000aCloseUnit(chandle)
 assert_pico_ok(status["stop"])
 
 # Displays the status returns
->>>>>>> d3b35648
 print(status)